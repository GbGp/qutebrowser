# vim: ft=python fileencoding=utf-8 sts=4 sw=4 et:

# Copyright 2018 Florian Bruhin (The Compiler) <mail@qutebrowser.org>
#
# This file is part of qutebrowser.
#
# qutebrowser is free software: you can redistribute it and/or modify
# it under the terms of the GNU General Public License as published by
# the Free Software Foundation, either version 3 of the License, or
# (at your option) any later version.
#
# qutebrowser is distributed in the hope that it will be useful,
# but WITHOUT ANY WARRANTY; without even the implied warranty of
# MERCHANTABILITY or FITNESS FOR A PARTICULAR PURPOSE.  See the
# GNU General Public License for more details.
#
# You should have received a copy of the GNU General Public License
# along with qutebrowser.  If not, see <http://www.gnu.org/licenses/>.

"""Tests for qutebrowser.utils.urlmatch.

The tests are mostly inspired by Chromium's:
https://cs.chromium.org/chromium/src/extensions/common/url_pattern_unittest.cc

Currently not tested:
- The match_effective_tld attribute as it doesn't exist yet.
- Nested filesystem:// URLs as we don't have those.
- Unicode matching because QUrl doesn't like those URLs.
- Any other features we don't need, such as .GetAsString() or set operations.
"""

import re
import sys
import string

import pytest
import hypothesis
import hypothesis.strategies as hst
from PyQt5.QtCore import QUrl

from qutebrowser.utils import urlmatch


@pytest.mark.parametrize('pattern, error', [
    # Chromium: PARSE_ERROR_MISSING_SCHEME_SEPARATOR
    # ("http", "No scheme given"),
    ("http:", "Invalid port: Port is empty"),
    ("http:/", "Invalid port: Port is empty"),
    ("about://", "Pattern without path"),
    ("http:/bar", "Invalid port: Port is empty"),

    # Chromium: PARSE_ERROR_EMPTY_HOST
    ("http://", "Pattern without host"),
    ("http:///", "Pattern without host"),
    ("http:// /", "Pattern without host"),
    ("http://:1234/", "Pattern without host"),

    # Chromium: PARSE_ERROR_EMPTY_PATH
    # We deviate from Chromium and allow this for ease of use
    # ("http://bar", "..."),

    # Chromium: PARSE_ERROR_INVALID_HOST
    ("http://\0www/", "May not contain NUL byte"),

    # Chromium: PARSE_ERROR_INVALID_HOST_WILDCARD
    ("http://*foo/bar", "Invalid host wildcard"),
    ("http://foo.*.bar/baz", "Invalid host wildcard"),
    ("http://fo.*.ba:123/baz", "Invalid host wildcard"),
    ("http://foo.*/bar", "TLD wildcards are not implemented yet"),

    # Chromium: PARSE_ERROR_INVALID_PORT
    ("http://foo:/", "Invalid port: Port is empty"),
    ("http://*.foo:/", "Invalid port: Port is empty"),
    ("http://foo:com/",
     "Invalid port: invalid literal for int() with base 10: 'com'"),
    pytest.param("http://foo:123456/",
                 "Invalid port: Port out of range 0-65535",
                 marks=pytest.mark.skipif(
                     sys.hexversion < 0x03060000,
                     reason="Doesn't show an error on Python 3.5")),
    ("http://foo:80:80/monkey",
     "Invalid port: invalid literal for int() with base 10: '80:80'"),
    ("chrome://foo:1234/bar", "Ports are unsupported with chrome scheme"),

    # Additional tests
    ("http://[", "Invalid IPv6 URL"),
    ("http://[fc2e:bb88::edac]:", "Invalid port: Port is empty"),
    ("http://[fc2e::bb88::edac]", 'Invalid IPv6 address; source was "fc2e::bb88::edac"; host = ""'),
    ("http://[fc2e:0e35:bb88::edac:fc2e:0e35:bb88:edac]", 'Invalid IPv6 address; source was "fc2e:0e35:bb88::edac:fc2e:0e35:bb88:edac"; host = ""'),
    ("http://[fc2e:0e35:bb88:af:edac:fc2e:0e35:bb88:edac]", 'Invalid IPv6 address; source was "fc2e:0e35:bb88:af:edac:fc2e:0e35:bb88:edac"; host = ""'),
    ("http://[127.0.0.1:fc2e::bb88:edac]", 'Invalid IPv6 address; source was "127.0.0.1:fc2e::bb88:edac'),
    ("http://[]:20", "Pattern without host"),
    ("http://[fc2e::bb88", "Invalid IPv6 URL"),
    ("http://[[fc2e::bb88:edac]", """Expected ']' to match '[' in hostname; source was "[fc2e::bb88:edac"; host = """""),
    pytest.param("http://[fc2e::bb88:edac]]", "Invalid IPv6 URL", marks=pytest.mark.xfail(reason="https://bugs.python.org/issue34360")),
    ("http://[fc2e:bb88:edac]", 'Invalid IPv6 address; source was "fc2e:bb88:edac"; host = ""'),
    ("http://[fc2e:bb88:edac::z]", 'Invalid IPv6 address; source was "fc2e:bb88:edac::z"; host = ""'),
    ("http://[fc2e:bb88:edac::2]:2a2", "Invalid port: invalid literal for int() with base 10: '2a2'"),
<<<<<<< HEAD

=======
    ("://", "Missing scheme"),
>>>>>>> 25c189d8
])
def test_invalid_patterns(pattern, error):
    with pytest.raises(urlmatch.ParseError, match=re.escape(error)):
        urlmatch.UrlPattern(pattern)


@pytest.mark.parametrize('pattern, port', [
    ("http://foo:1234/", 1234),
    ("http://foo:1234/bar", 1234),
    ("http://*.foo:1234/", 1234),
    ("http://*.foo:1234/bar", 1234),
    ("http://*:1234/", 1234),
    ("http://*:*/", None),
    ("http://foo:*/", None),
    ("file://foo:1234/bar", None),

    # Port-like strings in the path should not trigger a warning.
    ("http://*/:1234", None),
    ("http://*.foo/bar:1234", None),
    ("http://foo/bar:1234/path", None),
    # We don't implement ALLOW_WILDCARD_FOR_EFFECTIVE_TLD yet.
    # ("http://*.foo.*/:1234", None),
])
def test_port(pattern, port):
    up = urlmatch.UrlPattern(pattern)
    assert up._port == port


@pytest.mark.parametrize('pattern, path', [
    ("http://foo/", '/'),
    ("http://foo/*", None),
])
def test_parse_path(pattern, path):
    up = urlmatch.UrlPattern(pattern)
    assert up._path == path


@pytest.mark.parametrize('pattern, scheme, host, path', [
    ("http://example.com", 'http', 'example.com', None),  # no path
    ("example.com/path", None, 'example.com', '/path'),  # no scheme
    ("example.com", None, 'example.com', None),  # no scheme and no path
    ("example.com:1234", None, 'example.com', None),  # no scheme/path but port
    ("data:monkey", 'data', None, 'monkey'),  # existing scheme
])
def test_lightweight_patterns(pattern, scheme, host, path):
    """Make sure we can leave off parts of an URL.

    This is a deviation from Chromium to make patterns more user-friendly.
    """
    up = urlmatch.UrlPattern(pattern)
    assert up._scheme == scheme
    assert up._host == host
    assert up._path == path


class TestMatchAllPagesForGivenScheme:

    @pytest.fixture
    def up(self):
        return urlmatch.UrlPattern("http://*/*")

    def test_attrs(self, up):
        assert up._scheme == 'http'
        assert up._host is None
        assert up._match_subdomains
        assert not up._match_all
        assert up._path is None

    @pytest.mark.parametrize('url, expected', [
        ("http://google.com", True),
        ("http://google.com:80", True),
        ("http://google.com.", True),
        ("http://yahoo.com", True),
        ("http://google.com/foo", True),
        ("https://google.com", False),
        ("http://74.125.127.100/search", True),
        ("http://[fc2e:0e35:bb88::edac]", True),
        ("http://[fc2e:e35:bb88::edac]", True),
        ("http://[fc2e:e35:bb88::127.0.0.1]", True),
        ("http://[::1]/bar", True),
    ])
    def test_urls(self, up, url, expected):
        assert up.matches(QUrl(url)) == expected


class TestMatchAllDomains:

    @pytest.fixture
    def up(self):
        return urlmatch.UrlPattern("https://*/foo*")

    def test_attrs(self, up):
        assert up._scheme == 'https'
        assert up._host is None
        assert up._match_subdomains
        assert not up._match_all
        assert up._path == '/foo*'

    @pytest.mark.parametrize('url, expected', [
        ("https://google.com/foo", True),
        ("https://google.com/foobar", True),
        ("http://google.com/foo", False),
        ("https://google.com/", False),
    ])
    def test_urls(self, up, url, expected):
        assert up.matches(QUrl(url)) == expected


class TestMatchSubdomains:

    @pytest.fixture
    def up(self):
        return urlmatch.UrlPattern("http://*.google.com/foo*bar")

    def test_attrs(self, up):
        assert up._scheme == 'http'
        assert up._host == 'google.com'
        assert up._match_subdomains
        assert not up._match_all
        assert up._path == '/foo*bar'

    @pytest.mark.parametrize('url, expected', [
        ("http://google.com/foobar", True),
        # FIXME The ?bar seems to be treated as path by GURL but as query by
        # QUrl.
        # ("http://www.google.com/foo?bar", True),
        ("http://monkey.images.google.com/foooobar", True),
        ("http://yahoo.com/foobar", False),
    ])
    def test_urls(self, up, url, expected):
        assert up.matches(QUrl(url)) == expected


class TestMatchGlobEscaping:

    @pytest.fixture
    def up(self):
        return urlmatch.UrlPattern(r"file:///foo-bar\*baz")

    def test_attrs(self, up):
        assert up._scheme == 'file'
        assert up._host is None
        assert not up._match_subdomains
        assert not up._match_all
        assert up._path == r'/foo-bar\*baz'

    @pytest.mark.parametrize('url, expected', [
        # We use - instead of ? so it doesn't get treated as query
        (r"file:///foo-bar\hellobaz", True),
        (r"file:///fooXbar\hellobaz", False),
    ])
    def test_urls(self, up, url, expected):
        assert up.matches(QUrl(url)) == expected


class TestMatchIpAddresses:

    @pytest.mark.parametrize('pattern, host, match_subdomains', [
        ("http://127.0.0.1/*", "127.0.0.1", False),
        ("http://*.0.0.1/*", "0.0.1", True),
        ("http://[::1]/*", "::1", False),
        ("http://[0::1]/*", "::1", False),
        ("http://[::01]/*", "::1", False),
        ("http://[0:0:0:0:20::1]/*", "::20:0:0:1", False),
    ])
    def test_attrs(self, pattern, host, match_subdomains):
        up = urlmatch.UrlPattern(pattern)
        assert up._scheme == 'http'
        assert up._host == host
        assert up._match_subdomains == match_subdomains
        assert not up._match_all
        assert up._path is None

    @pytest.mark.parametrize('pattern, expected', [
        ("http://127.0.0.1/*", True),
        # No subdomain matching is done with IPs
        ("http://*.0.0.1/*", False),
    ])
    def test_urls(self, pattern, expected):
        up = urlmatch.UrlPattern(pattern)
        assert up.matches(QUrl("http://127.0.0.1")) == expected


class TestMatchChromeUrls:

    @pytest.fixture
    def up(self):
        return urlmatch.UrlPattern("chrome://favicon/*")

    def test_attrs(self, up):
        assert up._scheme == 'chrome'
        assert up._host == 'favicon'
        assert not up._match_subdomains
        assert not up._match_all
        assert up._path is None

    @pytest.mark.parametrize('url, expected', [
        ("chrome://favicon/http://google.com", True),
        ("chrome://favicon/https://google.com", True),
        ("chrome://history", False),
    ])
    def test_urls(self, up, url, expected):
        assert up.matches(QUrl(url)) == expected


class TestMatchAnything:

    @pytest.fixture(params=['*://*/*', '*://*:*/*', '<all_urls>', '*://*'])
    def up(self, request):
        return urlmatch.UrlPattern(request.param)

    def test_attrs_common(self, up):
        assert up._scheme is None
        assert up._host is None
        assert up._path is None

    def test_attrs_wildcard(self):
        up = urlmatch.UrlPattern('*://*/*')
        assert up._match_subdomains
        assert not up._match_all

    def test_attrs_all(self):
        up = urlmatch.UrlPattern('<all_urls>')
        assert not up._match_subdomains
        assert up._match_all

    @pytest.mark.parametrize('url', [
        "http://127.0.0.1",
        # We deviate from Chromium as we allow other schemes as well
        "chrome://favicon/http://google.com",
        "file:///foo/bar",
        "file://localhost/foo/bar",
        "qute://version",
        "about:blank",
        "data:text/html;charset=utf-8,<html>asdf</html>",
    ])
    def test_urls(self, up, url):
        assert up.matches(QUrl(url))


@pytest.mark.parametrize('pattern, url, expected', [
    ("about:*", "about:blank", True),
    ("about:blank", "about:blank", True),
    ("about:*", "about:version", True),
    ("data:*", "data:monkey", True),
    ("javascript:*", "javascript:atemyhomework", True),
    ("data:*", "about:blank", False),
])
def test_special_schemes(pattern, url, expected):
    assert urlmatch.UrlPattern(pattern).matches(QUrl(url)) == expected


class TestFileScheme:

    @pytest.fixture(params=[
        'file:///foo*',
        'file://foo*',
        # FIXME This doesn't pass all tests
        pytest.param('file://localhost/foo*', marks=pytest.mark.skip(
            reason="We're not handling this correctly in all cases"))
    ])
    def up(self, request):
        return urlmatch.UrlPattern(request.param)

    def test_attrs(self, up):
        assert up._scheme == 'file'
        assert up._host is None
        assert not up._match_subdomains
        assert not up._match_all
        assert up._path == '/foo*'

    @pytest.mark.parametrize('url, expected', [
        ("file://foo", False),
        ("file://foobar", False),
        ("file:///foo", True),
        ("file:///foobar", True),
        ("file://localhost/foo", True),
    ])
    def test_urls(self, up, url, expected):
        assert up.matches(QUrl(url)) == expected


class TestMatchSpecificPort:

    @pytest.fixture
    def up(self):
        return urlmatch.UrlPattern("http://www.example.com:80/foo")

    def test_attrs(self, up):
        assert up._scheme == 'http'
        assert up._host == 'www.example.com'
        assert not up._match_subdomains
        assert not up._match_all
        assert up._path == '/foo'
        assert up._port == 80

    @pytest.mark.parametrize('url, expected', [
        ("http://www.example.com:80/foo", True),
        ("http://www.example.com/foo", True),
        ("http://www.example.com:8080/foo", False),
    ])
    def test_urls(self, up, url, expected):
        assert up.matches(QUrl(url)) == expected


class TestExplicitPortWildcard:

    @pytest.fixture
    def up(self):
        return urlmatch.UrlPattern("http://www.example.com:*/foo")

    def test_attrs(self, up):
        assert up._scheme == 'http'
        assert up._host == 'www.example.com'
        assert not up._match_subdomains
        assert not up._match_all
        assert up._path == '/foo'
        assert up._port is None

    @pytest.mark.parametrize('url, expected', [
        ("http://www.example.com:80/foo", True),
        ("http://www.example.com/foo", True),
        ("http://www.example.com:8080/foo", True),
    ])
    def test_urls(self, up, url, expected):
        assert up.matches(QUrl(url)) == expected


def test_ignore_missing_slashes():
    pattern1 = urlmatch.UrlPattern("http://www.example.com/example")
    pattern2 = urlmatch.UrlPattern("http://www.example.com/example/*")
    url1 = QUrl('http://www.example.com/example')
    url2 = QUrl('http://www.example.com/example/')

    # Same patterns should match same URLs.
    assert pattern1.matches(url1)
    assert pattern2.matches(url1)
    # The not terminated path should match the terminated pattern.
    assert pattern2.matches(url1)
    # The terminated path however should not match the unterminated pattern.
    assert not pattern1.matches(url2)


def test_trailing_slash():
    """Contrary to Chromium, we allow to leave off a trailing slash."""
    url = QUrl('http://www.example.com/')
    pattern = urlmatch.UrlPattern('http://www.example.com')
    assert pattern.matches(url)


@pytest.mark.parametrize('pattern', ['*://example.com/*',
                                     '*://example.com./*'])
@pytest.mark.parametrize('url', ['http://example.com/',
                                 'http://example.com./'])
def test_trailing_dot_domain(pattern, url):
    """Both patterns should match trailing dot and non trailing dot domains.

    More information about this not obvious behavior can be found in [1].

    RFC 1738 [2] specifies clearly that the <host> part of a URL is supposed to
    contain a fully qualified domain name:

    3.1. Common Internet Scheme Syntax
         //<user>:<password>@<host>:<port>/<url-path>

     host
         The fully qualified domain name of a network host

    [1] http://www.dns-sd.org./TrailingDotsInDomainNames.html
    [2] http://www.ietf.org/rfc/rfc1738.txt
    """
    assert urlmatch.UrlPattern(pattern).matches(QUrl(url))


def test_urlpattern_benchmark(benchmark):
    url = QUrl('https://www.example.com/barfoobar')

    def run():
        up = urlmatch.UrlPattern('https://*.example.com/*foo*')
        up.matches(url)

    benchmark(run)


URL_TEXT = hst.text(alphabet=string.ascii_letters)


@hypothesis.given(pattern=hst.builds(
    lambda *a: ''.join(a),
    # Scheme
    hst.one_of(hst.just('*'), hst.just('http'), hst.just('file')),
    # Separator
    hst.one_of(hst.just(':'), hst.just('://')),
    # Host
    hst.one_of(hst.just('*'),
               hst.builds(lambda *a: ''.join(a), hst.just('*.'), URL_TEXT),
               URL_TEXT),
    # Port
    hst.one_of(hst.just(''),
               hst.builds(lambda *a: ''.join(a), hst.just(':'),
                          hst.integers(min_value=0,
                                       max_value=65535).map(str))),
    # Path
    hst.one_of(hst.just(''),
               hst.builds(lambda *a: ''.join(a), hst.just('/'), URL_TEXT))
))
def test_urlpattern_hypothesis(pattern):
    try:
        up = urlmatch.UrlPattern(pattern)
    except urlmatch.ParseError:
        return
    up.matches(QUrl('https://www.example.com/'))


@pytest.mark.parametrize('text1, text2, equal', [
    # schemes
    ("http://en.google.com/blah/*/foo",
     "https://en.google.com/blah/*/foo",
     False),
    ("https://en.google.com/blah/*/foo",
     "https://en.google.com/blah/*/foo",
     True),
    ("https://en.google.com/blah/*/foo",
     "ftp://en.google.com/blah/*/foo",
     False),

    # subdomains
    ("https://en.google.com/blah/*/foo",
     "https://fr.google.com/blah/*/foo",
     False),
    ("https://www.google.com/blah/*/foo",
     "https://*.google.com/blah/*/foo",
     False),
    ("https://*.google.com/blah/*/foo",
     "https://*.google.com/blah/*/foo",
     True),

    # domains
    ("http://en.example.com/blah/*/foo",
     "http://en.google.com/blah/*/foo",
     False),

    # ports
    ("http://en.google.com:8000/blah/*/foo",
     "http://en.google.com/blah/*/foo",
     False),
    ("http://fr.google.com:8000/blah/*/foo",
     "http://fr.google.com:8000/blah/*/foo",
     True),
    ("http://en.google.com:8000/blah/*/foo",
     "http://en.google.com:8080/blah/*/foo",
     False),

    # paths
    ("http://en.google.com/blah/*/foo",
     "http://en.google.com/blah/*",
     False),
    ("http://en.google.com/*",
     "http://en.google.com/",
     False),
    ("http://en.google.com/*",
     "http://en.google.com/*",
     True),

    # all_urls
    ("<all_urls>",
     "<all_urls>",
     True),
    ("<all_urls>",
     "http://*/*",
     False)
])
def test_equal(text1, text2, equal):
    pat1 = urlmatch.UrlPattern(text1)
    pat2 = urlmatch.UrlPattern(text2)

    assert (pat1 == pat2) == equal
    assert (hash(pat1) == hash(pat2)) == equal


def test_equal_string():
    assert urlmatch.UrlPattern("<all_urls>") != '<all_urls>'


def test_repr():
    pat = urlmatch.UrlPattern('https://www.example.com/')
    expected = ("qutebrowser.utils.urlmatch.UrlPattern("
                "pattern='https://www.example.com/')")
    assert repr(pat) == expected


def test_str():
    text = 'https://www.example.com/'
    pat = urlmatch.UrlPattern(text)
    assert str(pat) == text<|MERGE_RESOLUTION|>--- conflicted
+++ resolved
@@ -96,11 +96,7 @@
     ("http://[fc2e:bb88:edac]", 'Invalid IPv6 address; source was "fc2e:bb88:edac"; host = ""'),
     ("http://[fc2e:bb88:edac::z]", 'Invalid IPv6 address; source was "fc2e:bb88:edac::z"; host = ""'),
     ("http://[fc2e:bb88:edac::2]:2a2", "Invalid port: invalid literal for int() with base 10: '2a2'"),
-<<<<<<< HEAD
-
-=======
     ("://", "Missing scheme"),
->>>>>>> 25c189d8
 ])
 def test_invalid_patterns(pattern, error):
     with pytest.raises(urlmatch.ParseError, match=re.escape(error)):
