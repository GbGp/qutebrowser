--- conflicted
+++ resolved
@@ -194,7 +194,6 @@
         Then the error "Quickmark 'doesnotexist' not found!" should be shown
 
     Scenario: Deleting a quickmark
-<<<<<<< HEAD
         When I run :quickmark-add http://localhost:(port)/data/numbers/16.txt sixteen
         And I run :quickmark-del sixteen
         Then the quickmark file should not contain "sixteen http://localhost:*/data/numbers/16.txt "
@@ -209,10 +208,6 @@
         And I run :quickmark-add http://localhost:(port)/data/numbers/1.txt seventeen
         And I run :quickmark-del
         Then the quickmark file should not contain "seventeen http://localhost:*/data/numbers/1.txt"
-=======
-        When I run :quickmark-add http://localhost:(port)/data/numbers/15.txt fifteen
-        And I run :quickmark-del fifteen
-        Then the quickmark file should not contain "fourteen http://localhost:*/data/numbers/15.txt "
 
     Scenario: Listing quickmarks
         When I run :quickmark-add http://localhost:(port)/data/numbers/15.txt fifteen
@@ -225,5 +220,4 @@
         When I open data/title.html
         And I run :bookmark-add
         And I open qute:bookmarks
-        Then the page should contain the plaintext "Test title"
->>>>>>> 3d4a01ef
+        Then the page should contain the plaintext "Test title"