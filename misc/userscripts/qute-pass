#!/usr/bin/env python3

# Copyright 2017 Chris Braun (cryzed) <cryzed@googlemail.com>
#
# This file is part of qutebrowser.
#
# qutebrowser is free software: you can redistribute it and/or modify
# it under the terms of the GNU General Public License as published by
# the Free Software Foundation, either version 3 of the License, or
# (at your option) any later version.
#
# qutebrowser is distributed in the hope that it will be useful,
# but WITHOUT ANY WARRANTY; without even the implied warranty of
# MERCHANTABILITY or FITNESS FOR A PARTICULAR PURPOSE.  See the
# GNU General Public License for more details.
#
# You should have received a copy of the GNU General Public License
# along with qutebrowser.  If not, see <http://www.gnu.org/licenses/>.

"""
Insert login information using pass and a dmenu-compatible application (e.g. dmenu, rofi -dmenu, ...). A short
demonstration can be seen here: https://i.imgur.com/KN3XuZP.gif.
"""

USAGE = """The domain of the site has to appear as a segment in the pass path, for example: "github.com/cryzed" or
"websites/github.com". How the username and password are determined is freely configurable using the CLI arguments. The
login information is inserted by emulating key events using qutebrowser's fake-key command in this manner:
[USERNAME]<Tab>[PASSWORD], which is compatible with almost all login forms.

If you use gopass with multiple mounts, use the CLI switch --mode gopass to switch to gopass mode.

Suggested bindings similar to Uzbl's `formfiller` script:

    config.bind('<z><l>', 'spawn --userscript qute-pass')
    config.bind('<z><u><l>', 'spawn --userscript qute-pass --username-only')
    config.bind('<z><p><l>', 'spawn --userscript qute-pass --password-only')
    config.bind('<z><o><l>', 'spawn --userscript qute-pass --otp-only')
"""

EPILOG = """Dependencies: tldextract (Python 3 module), pass, pass-otp (optional).
For issues and feedback please use: https://github.com/cryzed/qutebrowser-userscripts.

WARNING: The login details are viewable as plaintext in qutebrowser's debug log (qute://log) and might be shared if
you decide to submit a crash report!"""

import argparse
import enum
import fnmatch
import functools
import os
import re
import shlex
import subprocess
import sys

import tldextract

argument_parser = argparse.ArgumentParser(description=__doc__, usage=USAGE, epilog=EPILOG)
argument_parser.add_argument('url', nargs='?', default=os.getenv('QUTE_URL'))
argument_parser.add_argument('--password-store', '-p',
                             default=os.getenv('PASSWORD_STORE_DIR', default=os.path.expanduser('~/.password-store')),
                             help='Path to your pass password-store (only used in pass-mode)')
argument_parser.add_argument('--mode', '-M', choices=['pass', 'gopass'], default="pass",
                             help='Select mode [gopass] to use gopass instead of the standard pass.')
argument_parser.add_argument('--username-pattern', '-u', default=r'.*/(.+)',
                             help='Regular expression that matches the username')
argument_parser.add_argument('--username-target', '-U', choices=['path', 'secret'], default='path',
                             help='The target for the username regular expression')
argument_parser.add_argument('--password-pattern', '-P', default=r'(.*)',
                             help='Regular expression that matches the password')
argument_parser.add_argument('--dmenu-invocation', '-d', default='rofi -dmenu',
                             help='Invocation used to execute a dmenu-provider')
argument_parser.add_argument('--no-insert-mode', '-n', dest='insert_mode', action='store_false',
                             help="Don't automatically enter insert mode")
argument_parser.add_argument('--io-encoding', '-i', default='UTF-8',
                             help='Encoding used to communicate with subprocesses')
argument_parser.add_argument('--merge-candidates', '-m', action='store_true',
                             help='Merge pass candidates for fully-qualified and registered domain name')
argument_parser.add_argument('--extra-url-suffixes', '-s', default='',
                             help='Comma-separated string containing extra suffixes (e.g local)')
group = argument_parser.add_mutually_exclusive_group()
group.add_argument('--username-only', '-e', action='store_true', help='Only insert username')
group.add_argument('--password-only', '-w', action='store_true', help='Only insert password')
group.add_argument('--otp-only', '-o', action='store_true', help='Only insert OTP code')

stderr = functools.partial(print, file=sys.stderr)


class ExitCodes(enum.IntEnum):
    SUCCESS = 0
    FAILURE = 1
    # 1 is automatically used if Python throws an exception
    NO_PASS_CANDIDATES = 2
    COULD_NOT_MATCH_USERNAME = 3
    COULD_NOT_MATCH_PASSWORD = 4


def qute_command(command):
    with open(os.environ['QUTE_FIFO'], 'w') as fifo:
        fifo.write(command + '\n')
        fifo.flush()


def find_pass_candidates(domain, password_store_path):
    candidates = []

<<<<<<< HEAD
        # Strip password store path prefix to get the relative pass path
        pass_path = path[len(password_store_path):]
        split_path = pass_path.split(os.path.sep)
        for secret in secrets:
            secret_base = os.path.splitext(secret)[0]
            if domain not in (split_path + [secret_base]):
=======
    if arguments.mode == "gopass":
        all_passwords = subprocess.run(["gopass", "list", "--flat" ], stdout=subprocess.PIPE).stdout.decode("UTF-8").splitlines()

        for password in all_passwords:
            if domain in password:
                candidates.append(password)
    else:
        for path, directories, file_names in os.walk(password_store_path, followlinks=True):
            secrets = fnmatch.filter(file_names, '*.gpg')
            if not secrets:
>>>>>>> 481261ac
                continue

            # Strip password store path prefix to get the relative pass path
            pass_path = path[len(password_store_path) + 1:]
            split_path = pass_path.split(os.path.sep)
            for secret in secrets:
                secret_base = os.path.splitext(secret)[0]
                if domain not in (split_path + [secret_base]):
                    continue

                candidates.append(os.path.join(pass_path, secret_base))
    return candidates


def _run_pass(pass_arguments, encoding):
    # The executable is conveniently named after it's mode [pass|gopass].
    pass_command = [arguments.mode]
    process = subprocess.run(pass_command + pass_arguments, stdout=subprocess.PIPE)
    return process.stdout.decode(encoding).strip()


def pass_(path, encoding):
    return _run_pass([path], encoding)


def pass_otp(path, encoding):
    return _run_pass(['otp', path], encoding)


def dmenu(items, invocation, encoding):
    command = shlex.split(invocation)
    process = subprocess.run(command, input='\n'.join(items).encode(encoding), stdout=subprocess.PIPE)
    return process.stdout.decode(encoding).strip()


def fake_key_raw(text):
    for character in text:
        # Escape all characters by default, space requires special handling
        sequence = '" "' if character == ' ' else '\{}'.format(character)
        qute_command('fake-key {}'.format(sequence))


def main(arguments):
    if not arguments.url:
        argument_parser.print_help()
        return ExitCodes.FAILURE

    extractor = tldextract.TLDExtract(extra_suffixes=arguments.extra_url_suffixes.split(','))
    extract_result = extractor(arguments.url)

    # Expand potential ~ in paths, since this script won't be called from a shell that does it for us
    password_store_path = os.path.expanduser(arguments.password_store)
    # Add trailing slash if not present
    password_store_path = os.path.join(password_store_path, '')

    # Try to find candidates using targets in the following order: fully-qualified domain name (includes subdomains),
    # the registered domain name, the IPv4 address if that's what the URL represents and finally the private domain
    # (if a non-public suffix was used).
    candidates = set()
    attempted_targets = []

    private_domain = ''
    if not extract_result.suffix:
        private_domain = ('.'.join((extract_result.subdomain, extract_result.domain))
                          if extract_result.subdomain else extract_result.domain)

    for target in filter(None, [extract_result.fqdn, extract_result.registered_domain, extract_result.ipv4, private_domain]):
        attempted_targets.append(target)
        target_candidates = find_pass_candidates(target, password_store_path)
        if not target_candidates:
            continue

        candidates.update(target_candidates)
        if not arguments.merge_candidates:
            break
    else:
        if not candidates:
            stderr('No pass candidates for URL {!r} found! (I tried {!r})'.format(arguments.url, attempted_targets))
            return ExitCodes.NO_PASS_CANDIDATES

    selection = candidates.pop() if len(candidates) == 1 else dmenu(sorted(candidates), arguments.dmenu_invocation,
                                                                    arguments.io_encoding)
    # Nothing was selected, simply return
    if not selection:
        return ExitCodes.SUCCESS

    # If username-target is path and user asked for username-only, we don't need to run pass
    secret = None
    if not (arguments.username_target == 'path' and arguments.username_only):
        secret = pass_(selection, arguments.io_encoding)

        # Match password
        match = re.match(arguments.password_pattern, secret)
        if not match:
            stderr('Failed to match password pattern on secret!')
            return ExitCodes.COULD_NOT_MATCH_PASSWORD
        password = match.group(1)

    # Match username
    target = selection if arguments.username_target == 'path' else secret
    match = re.search(arguments.username_pattern, target, re.MULTILINE)
    if not match:
        stderr('Failed to match username pattern on {}!'.format(arguments.username_target))
        return ExitCodes.COULD_NOT_MATCH_USERNAME
    username = match.group(1)

    if arguments.username_only:
        fake_key_raw(username)
    elif arguments.password_only:
        fake_key_raw(password)
    elif arguments.otp_only:
        otp = pass_otp(selection, arguments.io_encoding)
        fake_key_raw(otp)
    else:
        # Enter username and password using fake-key and <Tab> (which seems to work almost universally), then switch
        # back into insert-mode, so the form can be directly submitted by hitting enter afterwards
        fake_key_raw(username)
        qute_command('fake-key <Tab>')
        fake_key_raw(password)

    if arguments.insert_mode:
        qute_command('enter-mode insert')

    return ExitCodes.SUCCESS


if __name__ == '__main__':
    arguments = argument_parser.parse_args()
    sys.exit(main(arguments))<|MERGE_RESOLUTION|>--- conflicted
+++ resolved
@@ -104,14 +104,6 @@
 def find_pass_candidates(domain, password_store_path):
     candidates = []
 
-<<<<<<< HEAD
-        # Strip password store path prefix to get the relative pass path
-        pass_path = path[len(password_store_path):]
-        split_path = pass_path.split(os.path.sep)
-        for secret in secrets:
-            secret_base = os.path.splitext(secret)[0]
-            if domain not in (split_path + [secret_base]):
-=======
     if arguments.mode == "gopass":
         all_passwords = subprocess.run(["gopass", "list", "--flat" ], stdout=subprocess.PIPE).stdout.decode("UTF-8").splitlines()
 
@@ -122,11 +114,10 @@
         for path, directories, file_names in os.walk(password_store_path, followlinks=True):
             secrets = fnmatch.filter(file_names, '*.gpg')
             if not secrets:
->>>>>>> 481261ac
                 continue
 
             # Strip password store path prefix to get the relative pass path
-            pass_path = path[len(password_store_path) + 1:]
+            pass_path = path[len(password_store_path):]
             split_path = pass_path.split(os.path.sep)
             for secret in secrets:
                 secret_base = os.path.splitext(secret)[0]
