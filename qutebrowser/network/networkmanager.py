--- conflicted
+++ resolved
@@ -102,13 +102,9 @@
             return
         for err in errors:
             # FIXME we might want to use warn here (non-fatal error)
-<<<<<<< HEAD
             # https://github.com/The-Compiler/qutebrowser/issues/114
-            message.error('SSL error: {}'.format(err.errorString()))
-=======
             message.error(self._win_id,
                           'SSL error: {}'.format(err.errorString()))
->>>>>>> de37ed64
         reply.ignoreSslErrors()
 
     @pyqtSlot('QNetworkReply', 'QAuthenticator')
