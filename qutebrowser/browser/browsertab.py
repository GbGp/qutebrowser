# vim: ft=python fileencoding=utf-8 sts=4 sw=4 et:

# Copyright 2016 Florian Bruhin (The Compiler) <mail@qutebrowser.org>
#
# This file is part of qutebrowser.
#
# qutebrowser is free software: you can redistribute it and/or modify
# it under the terms of the GNU General Public License as published by
# the Free Software Foundation, either version 3 of the License, or
# (at your option) any later version.
#
# qutebrowser is distributed in the hope that it will be useful,
# but WITHOUT ANY WARRANTY; without even the implied warranty of
# MERCHANTABILITY or FITNESS FOR A PARTICULAR PURPOSE.  See the
# GNU General Public License for more details.
#
# You should have received a copy of the GNU General Public License
# along with qutebrowser.  If not, see <http://www.gnu.org/licenses/>.

"""Base class for a wrapper over QWebView/QWebEngineView."""

import itertools

from PyQt5.QtCore import pyqtSignal, pyqtSlot, QUrl, QObject, QSizeF
from PyQt5.QtGui import QIcon
from PyQt5.QtWidgets import QWidget, QApplication

from qutebrowser.keyinput import modeman
from qutebrowser.config import config
from qutebrowser.utils import utils, objreg, usertypes, log, qtutils
from qutebrowser.misc import miscwidgets
from qutebrowser.browser import mouse, hints


tab_id_gen = itertools.count(0)


def create(win_id, parent=None):
    """Get a QtWebKit/QtWebEngine tab object.

    Args:
        win_id: The window ID where the tab will be shown.
        parent: The Qt parent to set.
    """
    # Importing modules here so we don't depend on QtWebEngine without the
    # argument and to avoid circular imports.
    mode_manager = modeman.instance(win_id)
    if objreg.get('args').backend == 'webengine':
        from qutebrowser.browser.webengine import webenginetab
        tab_class = webenginetab.WebEngineTab
    else:
        from qutebrowser.browser.webkit import webkittab
        tab_class = webkittab.WebKitTab
    return tab_class(win_id=win_id, mode_manager=mode_manager, parent=parent)


def init(args):
    """Initialize backend-specific modules."""
    if args.backend == 'webengine':
        from qutebrowser.browser.webengine import webenginetab
        webenginetab.init()
    else:
        from qutebrowser.browser.webkit import webkittab
        webkittab.init()


class WebTabError(Exception):

    """Base class for various errors."""


class UnsupportedOperationError(WebTabError):

    """Raised when an operation is not supported with the given backend."""


class TabData:

    """A simple namespace with a fixed set of attributes.

    Attributes:
        keep_icon: Whether the (e.g. cloned) icon should not be cleared on page
                   load.
        inspector: The QWebInspector used for this webview.
        viewing_source: Set if we're currently showing a source view.
        override_target: Override for open_target for fake clicks (like hints).
<<<<<<< HEAD
        pinned: Flag to pin the tab
=======
                         Only used for QtWebKit.
>>>>>>> df5fdb98
    """

    def __init__(self):
        self.keep_icon = False
        self.viewing_source = False
        self.inspector = None
        self.override_target = None
        self.pinned = False


class AbstractPrinting:

    """Attribute of AbstractTab for printing the page."""

    def __init__(self):
        self._widget = None

    def check_pdf_support(self):
        raise NotImplementedError

    def check_printer_support(self):
        raise NotImplementedError

    def to_pdf(self, filename):
        raise NotImplementedError

    def to_printer(self, printer):
        raise NotImplementedError


class AbstractSearch(QObject):

    """Attribute of AbstractTab for doing searches.

    Attributes:
        text: The last thing this view was searched for.
        _flags: The flags of the last search (needs to be set by subclasses).
        _widget: The underlying WebView widget.
    """

    def __init__(self, parent=None):
        super().__init__(parent)
        self._widget = None
        self.text = None

    def search(self, text, *, ignore_case=False, reverse=False,
               result_cb=None):
        """Find the given text on the page.

        Args:
            text: The text to search for.
            ignore_case: Search case-insensitively. (True/False/'smart')
            reverse: Reverse search direction.
            result_cb: Called with a bool indicating whether a match was found.
        """
        raise NotImplementedError

    def clear(self):
        """Clear the current search."""
        raise NotImplementedError

    def prev_result(self, *, result_cb=None):
        """Go to the previous result of the current search.

        Args:
            result_cb: Called with a bool indicating whether a match was found.
        """
        raise NotImplementedError

    def next_result(self, *, result_cb=None):
        """Go to the next result of the current search.

        Args:
            result_cb: Called with a bool indicating whether a match was found.
        """
        raise NotImplementedError


class AbstractZoom(QObject):

    """Attribute of AbstractTab for controlling zoom.

    Attributes:
        _neighborlist: A NeighborList with the zoom levels.
        _default_zoom_changed: Whether the zoom was changed from the default.
    """

    def __init__(self, win_id, parent=None):
        super().__init__(parent)
        self._widget = None
        self._win_id = win_id
        self._default_zoom_changed = False
        self._init_neighborlist()
        objreg.get('config').changed.connect(self._on_config_changed)

        # # FIXME:qtwebengine is this needed?
        # # For some reason, this signal doesn't get disconnected automatically
        # # when the WebView is destroyed on older PyQt versions.
        # # See https://github.com/The-Compiler/qutebrowser/issues/390
        # self.destroyed.connect(functools.partial(
        #     cfg.changed.disconnect, self.init_neighborlist))

    @pyqtSlot(str, str)
    def _on_config_changed(self, section, option):
        if section == 'ui' and option in ['zoom-levels', 'default-zoom']:
            if not self._default_zoom_changed:
                factor = float(config.get('ui', 'default-zoom')) / 100
                self._set_factor_internal(factor)
            self._default_zoom_changed = False
            self._init_neighborlist()

    def _init_neighborlist(self):
        """Initialize self._neighborlist."""
        levels = config.get('ui', 'zoom-levels')
        self._neighborlist = usertypes.NeighborList(
            levels, mode=usertypes.NeighborList.Modes.edge)
        self._neighborlist.fuzzyval = config.get('ui', 'default-zoom')

    def offset(self, offset):
        """Increase/Decrease the zoom level by the given offset.

        Args:
            offset: The offset in the zoom level list.

        Return:
            The new zoom percentage.
        """
        level = self._neighborlist.getitem(offset)
        self.set_factor(float(level) / 100, fuzzyval=False)
        return level

    def set_factor(self, factor, *, fuzzyval=True):
        """Zoom to a given zoom factor.

        Args:
            factor: The zoom factor as float.
            fuzzyval: Whether to set the NeighborLists fuzzyval.
        """
        if fuzzyval:
            self._neighborlist.fuzzyval = int(factor * 100)
        if factor < 0:
            raise ValueError("Can't zoom to factor {}!".format(factor))
        self._default_zoom_changed = True
        self._set_factor_internal(factor)

    def factor(self):
        raise NotImplementedError

    def set_default(self):
        default_zoom = config.get('ui', 'default-zoom')
        self._set_factor_internal(float(default_zoom) / 100)


class AbstractCaret(QObject):

    """Attribute of AbstractTab for caret browsing."""

    def __init__(self, win_id, tab, mode_manager, parent=None):
        super().__init__(parent)
        self._tab = tab
        self._win_id = win_id
        self._widget = None
        self.selection_enabled = False
        mode_manager.entered.connect(self._on_mode_entered)
        mode_manager.left.connect(self._on_mode_left)

    def _on_mode_entered(self, mode):
        raise NotImplementedError

    def _on_mode_left(self):
        raise NotImplementedError

    def move_to_next_line(self, count=1):
        raise NotImplementedError

    def move_to_prev_line(self, count=1):
        raise NotImplementedError

    def move_to_next_char(self, count=1):
        raise NotImplementedError

    def move_to_prev_char(self, count=1):
        raise NotImplementedError

    def move_to_end_of_word(self, count=1):
        raise NotImplementedError

    def move_to_next_word(self, count=1):
        raise NotImplementedError

    def move_to_prev_word(self, count=1):
        raise NotImplementedError

    def move_to_start_of_line(self):
        raise NotImplementedError

    def move_to_end_of_line(self):
        raise NotImplementedError

    def move_to_start_of_next_block(self, count=1):
        raise NotImplementedError

    def move_to_start_of_prev_block(self, count=1):
        raise NotImplementedError

    def move_to_end_of_next_block(self, count=1):
        raise NotImplementedError

    def move_to_end_of_prev_block(self, count=1):
        raise NotImplementedError

    def move_to_start_of_document(self):
        raise NotImplementedError

    def move_to_end_of_document(self):
        raise NotImplementedError

    def toggle_selection(self):
        raise NotImplementedError

    def drop_selection(self):
        raise NotImplementedError

    def has_selection(self):
        raise NotImplementedError

    def selection(self, html=False):
        raise NotImplementedError

    def follow_selected(self, *, tab=False):
        raise NotImplementedError


class AbstractScroller(QObject):

    """Attribute of AbstractTab to manage scroll position."""

    perc_changed = pyqtSignal(int, int)

    def __init__(self, tab, parent=None):
        super().__init__(parent)
        self._tab = tab
        self._widget = None
        self.perc_changed.connect(self._log_scroll_pos_change)

    @pyqtSlot()
    def _log_scroll_pos_change(self):
        log.webview.vdebug("Scroll position changed to {}".format(
            self.pos_px()))

    def _init_widget(self, widget):
        self._widget = widget

    def pos_px(self):
        raise NotImplementedError

    def pos_perc(self):
        raise NotImplementedError

    def to_perc(self, x=None, y=None):
        raise NotImplementedError

    def to_point(self, point):
        raise NotImplementedError

    def delta(self, x=0, y=0):
        raise NotImplementedError

    def delta_page(self, x=0, y=0):
        raise NotImplementedError

    def up(self, count=1):
        raise NotImplementedError

    def down(self, count=1):
        raise NotImplementedError

    def left(self, count=1):
        raise NotImplementedError

    def right(self, count=1):
        raise NotImplementedError

    def top(self):
        raise NotImplementedError

    def bottom(self):
        raise NotImplementedError

    def page_up(self, count=1):
        raise NotImplementedError

    def page_down(self, count=1):
        raise NotImplementedError

    def at_top(self):
        raise NotImplementedError

    def at_bottom(self):
        raise NotImplementedError


class AbstractHistory:

    """The history attribute of a AbstractTab."""

    def __init__(self, tab):
        self._tab = tab
        self._history = None

    def __len__(self):
        return len(self._history)

    def __iter__(self):
        return iter(self._history.items())

    def current_idx(self):
        raise NotImplementedError

    def back(self):
        raise NotImplementedError

    def forward(self):
        raise NotImplementedError

    def can_go_back(self):
        raise NotImplementedError

    def can_go_forward(self):
        raise NotImplementedError

    def serialize(self):
        """Serialize into an opaque format understood by self.deserialize."""
        raise NotImplementedError

    def deserialize(self, data):
        """Serialize from a format produced by self.serialize."""
        raise NotImplementedError

    def load_items(self, items):
        """Deserialize from a list of WebHistoryItems."""
        raise NotImplementedError


class AbstractElements:

    """Finding and handling of elements on the page."""

    def __init__(self, tab):
        self._widget = None
        self._tab = tab

    def find_css(self, selector, callback, *, only_visible=False):
        """Find all HTML elements matching a given selector async.

        Args:
            callback: The callback to be called when the search finished.
            selector: The CSS selector to search for.
            only_visible: Only show elements which are visible on screen.
        """
        raise NotImplementedError

    def find_id(self, elem_id, callback):
        """Find the HTML element with the given ID async.

        Args:
            callback: The callback to be called when the search finished.
            elem_id: The ID to search for.
        """
        raise NotImplementedError

    def find_focused(self, callback):
        """Find the focused element on the page async.

        Args:
            callback: The callback to be called when the search finished.
                      Called with a WebEngineElement or None.
        """
        raise NotImplementedError

    def find_at_pos(self, pos, callback):
        """Find the element at the given position async.

        This is also called "hit test" elsewhere.

        Args:
            pos: The QPoint to get the element for.
            callback: The callback to be called when the search finished.
                      Called with a WebEngineElement or None.
        """
        raise NotImplementedError


class AbstractTab(QWidget):

    """A wrapper over the given widget to hide its API and expose another one.

    We use this to unify QWebView and QWebEngineView.

    Class attributes:
        WIDGET_CLASS: The class of the main widget recieving events.
                      Needs to be overridden by subclasses.

    Attributes:
        history: The AbstractHistory for the current tab.
        registry: The ObjectRegistry associated with this tab.

        _load_status: loading status of this page
                      Accessible via load_status() method.
        _has_ssl_errors: Whether SSL errors happened.
                         Needs to be set by subclasses.

        for properties, see WebView/WebEngineView docs.

    Signals:
        See related Qt signals.

        new_tab_requested: Emitted when a new tab should be opened with the
                           given URL.
        load_status_changed: The loading status changed
    """

    window_close_requested = pyqtSignal()
    link_hovered = pyqtSignal(str)
    load_started = pyqtSignal()
    load_progress = pyqtSignal(int)
    load_finished = pyqtSignal(bool)
    icon_changed = pyqtSignal(QIcon)
    title_changed = pyqtSignal(str)
    load_status_changed = pyqtSignal(str)
    new_tab_requested = pyqtSignal(QUrl)
    url_changed = pyqtSignal(QUrl)
    shutting_down = pyqtSignal()
    contents_size_changed = pyqtSignal(QSizeF)
    add_history_item = pyqtSignal(QUrl, QUrl, str)  # url, requested url, title

    WIDGET_CLASS = None

    def __init__(self, win_id, mode_manager, parent=None):
        self.win_id = win_id
        self.tab_id = next(tab_id_gen)
        super().__init__(parent)

        self.registry = objreg.ObjectRegistry()
        tab_registry = objreg.get('tab-registry', scope='window',
                                  window=win_id)
        tab_registry[self.tab_id] = self
        objreg.register('tab', self, registry=self.registry)

        # self.history = AbstractHistory(self)
        # self.scroller = AbstractScroller(self, parent=self)
        # self.caret = AbstractCaret(win_id=win_id, tab=self,
        #                            mode_manager=mode_manager, parent=self)
        # self.zoom = AbstractZoom(win_id=win_id)
        # self.search = AbstractSearch(parent=self)
        # self.printing = AbstractPrinting()
        # self.elements = AbstractElements(self)

        self.data = TabData()
        self._layout = miscwidgets.WrapperLayout(self)
        self._widget = None
        self._progress = 0
        self._has_ssl_errors = False
        self._mode_manager = mode_manager
        self._load_status = usertypes.LoadStatus.none
        self._mouse_event_filter = mouse.MouseEventFilter(
            self, widget_class=self.WIDGET_CLASS, parent=self)
        self.backend = None

        # FIXME:qtwebengine  Should this be public api via self.hints?
        #                    Also, should we get it out of objreg?
        hintmanager = hints.HintManager(win_id, self.tab_id, parent=self)
        objreg.register('hintmanager', hintmanager, scope='tab',
                        window=self.win_id, tab=self.tab_id)

    def _set_widget(self, widget):
        # pylint: disable=protected-access
        self._widget = widget
        self._layout.wrap(self, widget)
        self.history._history = widget.history()
        self.scroller._init_widget(widget)
        self.caret._widget = widget
        self.zoom._widget = widget
        self.search._widget = widget
        self.printing._widget = widget
        self.elements._widget = widget
        self._install_event_filter()

    def _install_event_filter(self):
        raise NotImplementedError

    def _set_load_status(self, val):
        """Setter for load_status."""
        if not isinstance(val, usertypes.LoadStatus):
            raise TypeError("Type {} is no LoadStatus member!".format(val))
        log.webview.debug("load status for {}: {}".format(repr(self), val))
        self._load_status = val
        self.load_status_changed.emit(val.name)

    def _event_target(self):
        """Return the widget events should be sent to."""
        raise NotImplementedError

    def send_event(self, evt):
        """Send the given event to the underlying widget.

        The event will be sent via QApplication.postEvent.
        Note that a posted event may not be re-used in any way!
        """
        # This only gives us some mild protection against re-using events, but
        # it's certainly better than a segfault.
        if getattr(evt, 'posted', False):
            raise AssertionError("Can't re-use an event which was already "
                                 "posted!")
        recipient = self._event_target()
        evt.posted = True
        QApplication.postEvent(recipient, evt)

    @pyqtSlot(QUrl)
    def _on_url_changed(self, url):
        """Update title when URL has changed and no title is available."""
        if url.isValid() and not self.title():
            self.title_changed.emit(url.toDisplayString())
        self.url_changed.emit(url)

    @pyqtSlot()
    def _on_load_started(self):
        self._progress = 0
        self._has_ssl_errors = False
        self.data.viewing_source = False
        self._set_load_status(usertypes.LoadStatus.loading)
        self.load_started.emit()

    def _handle_auto_insert_mode(self, ok):
        """Handle auto-insert-mode after loading finished."""
        if not config.get('input', 'auto-insert-mode') or not ok:
            return

        cur_mode = self._mode_manager.mode
        if cur_mode == usertypes.KeyMode.insert:
            return

        def _auto_insert_mode_cb(elem):
            """Called from JS after finding the focused element."""
            if elem is None:
                log.webview.debug("No focused element!")
                return
            if elem.is_editable():
                modeman.enter(self.win_id, usertypes.KeyMode.insert,
                              'load finished', only_if_normal=True)

        self.elements.find_focused(_auto_insert_mode_cb)

    @pyqtSlot(bool)
    def _on_load_finished(self, ok):
        if ok and not self._has_ssl_errors:
            if self.url().scheme() == 'https':
                self._set_load_status(usertypes.LoadStatus.success_https)
            else:
                self._set_load_status(usertypes.LoadStatus.success)

        elif ok:
            self._set_load_status(usertypes.LoadStatus.warn)
        else:
            self._set_load_status(usertypes.LoadStatus.error)
        self.load_finished.emit(ok)
        if not self.title():
            self.title_changed.emit(self.url().toDisplayString())
        self._handle_auto_insert_mode(ok)

    @pyqtSlot()
    def _on_history_trigger(self):
        """Emit add_history_item when triggered by backend-specific signal."""
        raise NotImplementedError

    @pyqtSlot(int)
    def _on_load_progress(self, perc):
        self._progress = perc
        self.load_progress.emit(perc)

    @pyqtSlot()
    def _on_ssl_errors(self):
        self._has_ssl_errors = True

    def url(self, requested=False):
        raise NotImplementedError

    def progress(self):
        return self._progress

    def load_status(self):
        return self._load_status

    def _openurl_prepare(self, url):
        qtutils.ensure_valid(url)
        self.title_changed.emit(url.toDisplayString())

    def openurl(self, url):
        raise NotImplementedError

    def reload(self, *, force=False):
        raise NotImplementedError

    def stop(self):
        raise NotImplementedError

    def clear_ssl_errors(self):
        raise NotImplementedError

    def dump_async(self, callback, *, plain=False):
        """Dump the current page to a file ascync.

        The given callback will be called with the result when dumping is
        complete.
        """
        raise NotImplementedError

    def run_js_async(self, code, callback=None, *, world=None):
        """Run javascript async.

        The given callback will be called with the result when running JS is
        complete.

        Args:
            code: The javascript code to run.
            callback: The callback to call with the result, or None.
            world: A world ID (int or usertypes.JsWorld member) to run the JS
                   in the main world or in another isolated world.
        """
        raise NotImplementedError

    def shutdown(self):
        raise NotImplementedError

    def title(self):
        raise NotImplementedError

    def icon(self):
        raise NotImplementedError

    def set_html(self, html, base_url):
        raise NotImplementedError

    def networkaccessmanager(self):
        """Get the QNetworkAccessManager for this tab.

        This is only implemented for QtWebKit.
        For QtWebEngine, always returns None.
        """
        raise NotImplementedError

    def __repr__(self):
        try:
            url = utils.elide(self.url().toDisplayString(QUrl.EncodeUnicode),
                              100)
        except AttributeError:
            url = '<AttributeError>'
        return utils.get_repr(self, tab_id=self.tab_id, url=url)<|MERGE_RESOLUTION|>--- conflicted
+++ resolved
@@ -84,11 +84,8 @@
         inspector: The QWebInspector used for this webview.
         viewing_source: Set if we're currently showing a source view.
         override_target: Override for open_target for fake clicks (like hints).
-<<<<<<< HEAD
+                         Only used for QtWebKit.
         pinned: Flag to pin the tab
-=======
-                         Only used for QtWebKit.
->>>>>>> df5fdb98
     """
 
     def __init__(self):
